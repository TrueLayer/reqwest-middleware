use reqwest::header::{HeaderMap, HeaderName, HeaderValue};
use reqwest::multipart::Form;
use reqwest::{Body, Client, IntoUrl, Method, Request, Response};
use serde::Serialize;
use std::convert::TryFrom;
use std::fmt::{self, Display};
use std::sync::Arc;
use std::time::Duration;
use task_local_extensions::Extensions;

use crate::error::Result;
use crate::middleware::{Middleware, Next};
use crate::RequestInitialiser;

/// A `ClientBuilder` is used to build a [`ClientWithMiddleware`].
///
/// [`ClientWithMiddleware`]: crate::ClientWithMiddleware
pub struct ClientBuilder {
    client: Client,
    middleware_stack: Vec<Arc<dyn Middleware>>,
    initialiser_stack: Vec<Arc<dyn RequestInitialiser>>,
}

impl ClientBuilder {
    pub fn new(client: Client) -> Self {
        ClientBuilder {
            client,
            middleware_stack: Vec::new(),
            initialiser_stack: Vec::new(),
        }
    }

    /// Convenience method to attach middleware.
    ///
    /// If you need to keep a reference to the middleware after attaching, use [`with_arc`].
    ///
    /// [`with_arc`]: Self::with_arc
    pub fn with<M>(self, middleware: M) -> Self
    where
        M: Middleware,
    {
        self.with_arc(Arc::new(middleware))
    }

    /// Add middleware to the chain. [`with`] is more ergonomic if you don't need the `Arc`.
    ///
    /// [`with`]: Self::with
    pub fn with_arc(mut self, middleware: Arc<dyn Middleware>) -> Self {
        self.middleware_stack.push(middleware);
        self
    }

    /// Convenience method to attach a request initialiser.
    ///
    /// If you need to keep a reference to the initialiser after attaching, use [`with_arc_init`].
    ///
    /// [`with_arc_init`]: Self::with_arc_init
    pub fn with_init<I>(self, initialiser: I) -> Self
    where
        I: RequestInitialiser,
    {
        self.with_arc_init(Arc::new(initialiser))
    }

    /// Add a request initialiser to the chain. [`with_init`] is more ergonomic if you don't need the `Arc`.
    ///
    /// [`with_init`]: Self::with_init
    pub fn with_arc_init(mut self, initialiser: Arc<dyn RequestInitialiser>) -> Self {
        self.initialiser_stack.push(initialiser);
        self
    }

    /// Returns a `ClientWithMiddleware` using this builder configuration.
    pub fn build(self) -> ClientWithMiddleware {
        ClientWithMiddleware {
            inner: self.client,
            middleware_stack: self.middleware_stack.into_boxed_slice(),
            initialiser_stack: self.initialiser_stack.into_boxed_slice(),
        }
    }
}

/// `ClientWithMiddleware` is a wrapper around [`reqwest::Client`] which runs middleware on every
/// request.
#[derive(Clone)]
pub struct ClientWithMiddleware {
    inner: reqwest::Client,
    middleware_stack: Box<[Arc<dyn Middleware>]>,
    initialiser_stack: Box<[Arc<dyn RequestInitialiser>]>,
}

impl ClientWithMiddleware {
    /// See [`ClientBuilder`] for a more ergonomic way to build `ClientWithMiddleware` instances.
    pub fn new<T>(client: Client, middleware_stack: T) -> Self
    where
        T: Into<Box<[Arc<dyn Middleware>]>>,
    {
        ClientWithMiddleware {
            inner: client,
            middleware_stack: middleware_stack.into(),
            // TODO(conradludgate) - allow downstream code to control this manually if desired
            initialiser_stack: Box::new([]),
        }
    }

    /// See [`Client::get`]
    pub fn get<U: IntoUrl>(&self, url: U) -> RequestBuilder {
        self.request(Method::GET, url)
    }

    /// See [`Client::post`]
    pub fn post<U: IntoUrl>(&self, url: U) -> RequestBuilder {
        self.request(Method::POST, url)
    }

    /// See [`Client::put`]
    pub fn put<U: IntoUrl>(&self, url: U) -> RequestBuilder {
        self.request(Method::PUT, url)
    }

    /// See [`Client::patch`]
    pub fn patch<U: IntoUrl>(&self, url: U) -> RequestBuilder {
        self.request(Method::PATCH, url)
    }

    /// See [`Client::delete`]
    pub fn delete<U: IntoUrl>(&self, url: U) -> RequestBuilder {
        self.request(Method::DELETE, url)
    }

    /// See [`Client::head`]
    pub fn head<U: IntoUrl>(&self, url: U) -> RequestBuilder {
        self.request(Method::HEAD, url)
    }

    /// See [`Client::request`]
    pub fn request<U: IntoUrl>(&self, method: Method, url: U) -> RequestBuilder {
        let req = RequestBuilder {
            inner: self.inner.request(method, url),
            client: self.clone(),
            extensions: Extensions::new(),
        };
        self.initialiser_stack
            .iter()
            .fold(req, |req, i| i.init(req))
    }

    /// See [`Client::execute`]
    pub async fn execute(&self, req: Request) -> Result<Response> {
        let mut ext = Extensions::new();
        self.execute_with_extensions(req, &mut ext).await
    }

    /// Executes a request with initial [`Extensions`].
    pub async fn execute_with_extensions(
        &self,
        req: Request,
        ext: &mut Extensions,
    ) -> Result<Response> {
        let next = Next::new(&self.inner, &self.middleware_stack);
        next.run(req, ext).await
    }
}

/// Create a `ClientWithMiddleware` without any middleware.
impl From<Client> for ClientWithMiddleware {
    fn from(client: Client) -> Self {
        ClientWithMiddleware {
            inner: client,
            middleware_stack: Box::new([]),
            initialiser_stack: Box::new([]),
        }
    }
}

impl fmt::Debug for ClientWithMiddleware {
    fn fmt(&self, f: &mut fmt::Formatter) -> fmt::Result {
        // skipping middleware_stack field for now
        f.debug_struct("ClientWithMiddleware")
            .field("inner", &self.inner)
            .finish_non_exhaustive()
    }
}

/// This is a wrapper around [`reqwest::RequestBuilder`] exposing the same API.
#[must_use = "RequestBuilder does nothing until you 'send' it"]
pub struct RequestBuilder {
    inner: reqwest::RequestBuilder,
    client: ClientWithMiddleware,
    extensions: Extensions,
}

impl RequestBuilder {
    pub fn header<K, V>(self, key: K, value: V) -> Self
    where
        HeaderName: TryFrom<K>,
        <HeaderName as TryFrom<K>>::Error: Into<http::Error>,
        HeaderValue: TryFrom<V>,
        <HeaderValue as TryFrom<V>>::Error: Into<http::Error>,
    {
        RequestBuilder {
            inner: self.inner.header(key, value),
            ..self
        }
    }

    pub fn headers(self, headers: HeaderMap) -> Self {
        RequestBuilder {
            inner: self.inner.headers(headers),
            ..self
        }
    }

    pub fn basic_auth<U, P>(self, username: U, password: Option<P>) -> Self
    where
        U: Display,
        P: Display,
    {
        RequestBuilder {
            inner: self.inner.basic_auth(username, password),
            ..self
        }
    }

    pub fn bearer_auth<T>(self, token: T) -> Self
    where
        T: Display,
    {
        RequestBuilder {
            inner: self.inner.bearer_auth(token),
            ..self
        }
    }

    pub fn body<T: Into<Body>>(self, body: T) -> Self {
        RequestBuilder {
            inner: self.inner.body(body),
            ..self
        }
    }

    pub fn timeout(self, timeout: Duration) -> Self {
        RequestBuilder {
            inner: self.inner.timeout(timeout),
            ..self
        }
    }

    pub fn multipart(self, multipart: Form) -> Self {
        RequestBuilder {
            inner: self.inner.multipart(multipart),
            ..self
        }
    }

    pub fn query<T: Serialize + ?Sized>(self, query: &T) -> Self {
        RequestBuilder {
            inner: self.inner.query(query),
            ..self
        }
    }

    pub fn form<T: Serialize + ?Sized>(self, form: &T) -> Self {
        RequestBuilder {
            inner: self.inner.form(form),
            ..self
        }
    }

    pub fn json<T: Serialize + ?Sized>(self, json: &T) -> Self {
        RequestBuilder {
            inner: self.inner.json(json),
            ..self
        }
    }

    pub fn build(self) -> reqwest::Result<Request> {
        self.inner.build()
    }

    /// Inserts the extension into this request builder
    pub fn with_extension<T: Send + Sync + 'static>(mut self, extension: T) -> Self {
        self.extensions.insert(extension);
        self
    }

    /// Returns a mutable reference to the internal set of extensions for this request
    pub fn extensions(&mut self) -> &mut Extensions {
        &mut self.extensions
    }

    pub async fn send(self) -> Result<Response> {
        let Self {
            inner,
            client,
            mut extensions,
        } = self;
        let req = inner.build()?;
        client.execute_with_extensions(req, &mut extensions).await
    }

    /// Sends a request with initial [`Extensions`].
    #[deprecated = "use the with_extension method and send directly"]
    pub async fn send_with_extensions(self, ext: &mut Extensions) -> Result<Response> {
        let Self { inner, client, .. } = self;
        let req = inner.build()?;
        client.execute_with_extensions(req, ext).await
    }

<<<<<<< HEAD
    pub fn try_clone(&self) -> Option<Self> {
        let client = self.client.clone();
        self.inner
            .try_clone()
            .map(|inner| RequestBuilder { inner, client })
=======
    // TODO(conradludgate): fix this method to take `&self`. It's currently useless as it is.
    // I'm tempted to make this breaking change without a major bump, but I'll wait for now
    #[deprecated = "This method was badly replicated from the base RequestBuilder. If you somehow made use of this method, it will break next major version"]
    pub fn try_clone(self) -> Option<Self> {
        self.inner.try_clone().map(|inner| RequestBuilder {
            inner,
            client: self.client,
            extensions: self.extensions,
        })
>>>>>>> 07d154ca
    }
}

impl fmt::Debug for RequestBuilder {
    fn fmt(&self, f: &mut fmt::Formatter) -> fmt::Result {
        // skipping middleware_stack field for now
        f.debug_struct("RequestBuilder")
            .field("inner", &self.inner)
            .finish_non_exhaustive()
    }
}<|MERGE_RESOLUTION|>--- conflicted
+++ resolved
@@ -299,31 +299,19 @@
         client.execute_with_extensions(req, &mut extensions).await
     }
 
-    /// Sends a request with initial [`Extensions`].
-    #[deprecated = "use the with_extension method and send directly"]
-    pub async fn send_with_extensions(self, ext: &mut Extensions) -> Result<Response> {
-        let Self { inner, client, .. } = self;
-        let req = inner.build()?;
-        client.execute_with_extensions(req, ext).await
-    }
-
-<<<<<<< HEAD
+    /// Attempt to clone the RequestBuilder.
+    ///
+    /// `None` is returned if the RequestBuilder can not be cloned,
+    /// i.e. if the request body is a stream.
+    ///
+    /// # Extensions
+    /// Note that extensions are not preserved through cloning.
     pub fn try_clone(&self) -> Option<Self> {
-        let client = self.client.clone();
-        self.inner
-            .try_clone()
-            .map(|inner| RequestBuilder { inner, client })
-=======
-    // TODO(conradludgate): fix this method to take `&self`. It's currently useless as it is.
-    // I'm tempted to make this breaking change without a major bump, but I'll wait for now
-    #[deprecated = "This method was badly replicated from the base RequestBuilder. If you somehow made use of this method, it will break next major version"]
-    pub fn try_clone(self) -> Option<Self> {
         self.inner.try_clone().map(|inner| RequestBuilder {
             inner,
-            client: self.client,
-            extensions: self.extensions,
+            client: self.client.clone(),
+            extensions: Extensions::new(),
         })
->>>>>>> 07d154ca
     }
 }
 
