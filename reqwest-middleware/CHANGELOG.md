# Changelog
All notable changes to this project will be documented in this file.

The format is based on [Keep a Changelog](https://keepachangelog.com/en/1.0.0/),
and this project adheres to [Semantic Versioning](https://semver.org/spec/v2.0.0.html).

## [Unreleased]

<<<<<<< HEAD
### Added
- Added `ClientBuilder::with_final_init` and `ClientBuilder::with_arc_final_init`
=======
### Changed

- Updated `thiserror` to `2.0`
>>>>>>> 43d31fea

## [0.4.2] - 2025-04-08

### Added
- Deprecated `fetch_mode_no_cors` as it's been deprecated in reqwest.

## [0.4.1] - 2025-02-24

- Fixed wasm32 by disabling incompatible parts. On that target, `ClientWithMiddleware` is no longer
  a Tower service and has no `ClientWithMiddleware::timeout` function.

### Changed
- Updated `wasm-timer` to `wasmtimer`

## [0.4.0] - 2024-11-08

### Breaking Changes
- `request_middleware::Error` is now a transparent error enum and doesn't add its own context anymore.

## [0.3.3] - 2024-07-08

### Added
- Implemented `Default` on `ClientWithMiddleware` ([#179](https://github.com/TrueLayer/reqwest-middleware/pull/179))

## [0.3.2] - 2024-06-28

### Added
- Added re-export of `reqwest`.
- `http2`, `rustls-tls`, and `charset` features, which simply enable those features in `reqwest`.

## [0.3.1]

### Fixed
- Included license files in crates
- Fix logging of User-Agent header in reqwest-tracing

### Added
- Added `with_retry_log_level` to `RetryTransientMiddleware` in reqwest-retry
- Added `ClientBuilder::from_client`

## [0.3.0] - 2024-04-10

### Breaking changes
- Upgraded `reqwest` to `0.12.0`
  * Removed default-features `json` and `multipart` from `reqwest` dependency
  * Added `json` and `multipart` features to `reqwest-middleware`
- Upgraded `matchit` to `0.8.0`
  * You may need to update some matches that look like `/a/:some_var` to `/a/{some_var}`
- Removed `task_local_extensions` in favour of `http::Extensions`
  * All extensions must be `Clone` now.

### Changed
- `RequestBuilder::try_clone` now clones the extensions.

### Added
- Implemented `Service` for `ClientWithMiddleware` to have more feature parity with `reqwest`.
- Added more methods like `build_split` to have more feature parity with `reqwest.`
- Added more documentation

### [0.2.5] - 2024-03-15

### Changed
- Updated minimum version of `reqwest` to `0.11.10`. url_mut, with_url, without_url functions are added after `0.11.10`.

### [0.2.4] - 2023-09-21

### Added
- Added `fetch_mode_no_cors` method to `reqwest_middleware::RequestBuilder`

## [0.2.3] - 2023-08-07

### Added
- Added all `reqwest::Error` methods for `reqwest_middleware::Error`

## [0.2.2] - 2023-05-11

### Added
- `RequestBuilder::version` method to configure the HTTP version

## [0.2.1] - 2023-03-09

### Added
- Support for `wasm32-unknown-unknown`

## [0.2.0] - 2022-11-15

### Changed
- `RequestBuilder::try_clone` has a fixed function signature now

### Removed
- `RequestBuilder::send_with_extensions` - use `RequestBuilder::with_extensions` + `RequestBuilder::send` instead.

### Added
- Implementation of `Debug` trait for `RequestBuilder`.
- A new `RequestInitialiser` trait that can be added to `ClientWithMiddleware`
- A new `Extension` initialiser that adds extensions to each request
- Adds `with_extension` method functionality to `RequestBuilder` that can add extensions for the `send` method to use.

## [0.1.6] - 2022-04-21

Absolutely nothing changed

## [0.1.5] - 2022-02-21

### Added
- Added support for `opentelemetry` version `0.17`.

## [0.1.4] - 2022-01-24

### Changed
- Made `Debug` impl for `ClientWithExtensions` non-exhaustive.

## [0.1.3] - 2021-10-18

### Security
- remove time v0.1 dependency

### Fixed
- Handle the `hyper::Error(IncompleteMessage)` as a `Retryable::Transient`.

## [0.1.2] - 2021-09-28
### Changed
- Disabled default features on `reqwest`
- Replaced `truelayer-extensions` with `task-local-extensions`

## [0.1.1]
### Added
- New methods on `ClientWithExtensions` and `RequestBuilder` for sending requests with initial extensions.<|MERGE_RESOLUTION|>--- conflicted
+++ resolved
@@ -6,14 +6,11 @@
 
 ## [Unreleased]
 
-<<<<<<< HEAD
 ### Added
 - Added `ClientBuilder::with_final_init` and `ClientBuilder::with_arc_final_init`
-=======
+
 ### Changed
-
 - Updated `thiserror` to `2.0`
->>>>>>> 43d31fea
 
 ## [0.4.2] - 2025-04-08
 
