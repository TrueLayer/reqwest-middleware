# Changelog
All notable changes to this project will be documented in this file.

The format is based on [Keep a Changelog](https://keepachangelog.com/en/1.0.0/),
and this project adheres to [Semantic Versioning](https://semver.org/spec/v2.0.0.html).

## [Unreleased]

<<<<<<< HEAD
# [0.3.0] - 2022-06-10
### Breaking
- Created `ReqwestOtelSpanBackend` trait with `reqwest_otel_span` macro to provide extendable default request otel fields
=======
## [0.2.3] - 2022-06-23
>>>>>>> 8a6b2ea5
### Fixed
- Fix how we set the OpenTelemetry span status, based on the HTTP response status.

# [0.2.2] - 2022-04-21
### Fixed
- Opentelemetry context is now propagated when the request span is disabled.

## [0.2.1] - 2022-02-21
### Changed
- Updated `reqwest-middleware` to `0.1.5`

## [0.2.0] - 2021-11-30
### Breaking
- Update to `tracing-subscriber` `0.3.x` when `opentelemetry_0_16` is active.

## [0.1.3] - 2021-09-28
### Changed
- Disabled default features on `reqwest`
- Replaced `truelayer-extensions` with `task-local-extensions`
- Updated `reqwest-middleware` to `0.1.2`

## [0.1.2] - 2021-09-15
### Changed
- Updated `reqwest-middleware` dependency to `0.1.1`.

## [0.1.1] - 2021-08-30
### Added
- Support for opentelemtry `0.15` and `0.16`.<|MERGE_RESOLUTION|>--- conflicted
+++ resolved
@@ -6,13 +6,11 @@
 
 ## [Unreleased]
 
-<<<<<<< HEAD
 # [0.3.0] - 2022-06-10
 ### Breaking
 - Created `ReqwestOtelSpanBackend` trait with `reqwest_otel_span` macro to provide extendable default request otel fields
-=======
+
 ## [0.2.3] - 2022-06-23
->>>>>>> 8a6b2ea5
 ### Fixed
 - Fix how we set the OpenTelemetry span status, based on the HTTP response status.
 
