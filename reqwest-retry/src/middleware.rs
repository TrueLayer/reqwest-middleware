//! `RetryTransientMiddleware` implements retrying requests on transient errors.
use crate::retryable_strategy::RetryableStrategy;
use crate::{retryable::Retryable, retryable_strategy::DefaultRetryableStrategy};
use anyhow::anyhow;
use chrono::Utc;
use reqwest::{Request, Response};
use reqwest_middleware::{Error, Middleware, Next, Result};
use retry_policies::RetryPolicy;
use task_local_extensions::Extensions;

/// `RetryTransientMiddleware` offers retry logic for requests that fail in a transient manner
/// and can be safely executed again.
///
/// Currently, it allows setting a [RetryPolicy] algorithm for calculating the __wait_time__
/// between each request retry. Sleeping on non-`wasm32` archs is performed using
/// [`tokio::time::sleep`], therefore it will respect pauses/auto-advance if run under a
/// runtime that supports them.
///
///```rust
///     use std::time::Duration;
///     use reqwest_middleware::ClientBuilder;
///     use retry_policies::{RetryDecision, RetryPolicy, Jitter};
///     use retry_policies::policies::ExponentialBackoff;
///     use reqwest_retry::RetryTransientMiddleware;
///     use reqwest::Client;
///
///     // We create a ExponentialBackoff retry policy which implements `RetryPolicy`.
///     let retry_policy = ExponentialBackoff::builder()
<<<<<<< HEAD
///         // How many times the policy will tell the middleware to retry the request.
///         .build_with_max_retries(3);
=======
///         .retry_bounds(Duration::from_secs(1), Duration::from_secs(60))
///         .jitter(Jitter::Bounded)
///         .base(2)
///         .build_with_total_retry_duration(Duration::from_secs(24 * 60 * 60));
>>>>>>> b53d355a
///
///     let retry_transient_middleware = RetryTransientMiddleware::new_with_policy(retry_policy);
///     let client = ClientBuilder::new(Client::new()).with(retry_transient_middleware).build();
///```
///
/// # Note
///
/// This middleware always errors when given requests with streaming bodies, before even executing
/// the request. When this happens you'll get an [`Error::Middleware`] with the message
/// 'Request object is not clonable. Are you passing a streaming body?'.
///
/// Some workaround suggestions:
/// * If you can fit the data in memory, you can instead build static request bodies e.g. with
/// `Body`'s `From<String>` or `From<Bytes>` implementations.
/// * You can wrap this middleware in a custom one which skips retries for streaming requests.
/// * You can write a custom retry middleware that builds new streaming requests from the data
/// source directly, avoiding the issue of streaming requests not being clonable.
pub struct RetryTransientMiddleware<
    T: RetryPolicy + Send + Sync + 'static,
    R: RetryableStrategy + Send + Sync + 'static = DefaultRetryableStrategy,
> {
    retry_policy: T,
    retryable_strategy: R,
}

impl<T: RetryPolicy + Send + Sync> RetryTransientMiddleware<T, DefaultRetryableStrategy> {
    /// Construct `RetryTransientMiddleware` with  a [retry_policy][RetryPolicy].
    pub fn new_with_policy(retry_policy: T) -> Self {
        Self::new_with_policy_and_strategy(retry_policy, DefaultRetryableStrategy)
    }
}

impl<T, R> RetryTransientMiddleware<T, R>
where
    T: RetryPolicy + Send + Sync,
    R: RetryableStrategy + Send + Sync,
{
    /// Construct `RetryTransientMiddleware` with  a [retry_policy][RetryPolicy] and [retryable_strategy](RetryableStrategy).
    pub fn new_with_policy_and_strategy(retry_policy: T, retryable_strategy: R) -> Self {
        Self {
            retry_policy,
            retryable_strategy,
        }
    }
}

#[cfg_attr(not(target_arch = "wasm32"), async_trait::async_trait)]
#[cfg_attr(target_arch = "wasm32", async_trait::async_trait(?Send))]
impl<T, R> Middleware for RetryTransientMiddleware<T, R>
where
    T: RetryPolicy + Send + Sync,
    R: RetryableStrategy + Send + Sync + 'static,
{
    async fn handle(
        &self,
        req: Request,
        extensions: &mut Extensions,
        next: Next<'_>,
    ) -> Result<Response> {
        // TODO: Ideally we should create a new instance of the `Extensions` map to pass
        // downstream. This will guard against previous retries polluting `Extensions`.
        // That is, we only return what's populated in the typemap for the last retry attempt
        // and copy those into the the `global` Extensions map.
        self.execute_with_retry(req, next, extensions).await
    }
}

impl<T, R> RetryTransientMiddleware<T, R>
where
    T: RetryPolicy + Send + Sync,
    R: RetryableStrategy + Send + Sync,
{
    /// This function will try to execute the request, if it fails
    /// with an error classified as transient it will call itself
    /// to retry the request.
    async fn execute_with_retry<'a>(
        &'a self,
        req: Request,
        next: Next<'a>,
        ext: &'a mut Extensions,
    ) -> Result<Response> {
        let mut n_past_retries = 0;
        let start_time = Utc::now();
        loop {
            // Cloning the request object before-the-fact is not ideal..
            // However, if the body of the request is not static, e.g of type `Bytes`,
            // the Clone operation should be of constant complexity and not O(N)
            // since the byte abstraction is a shared pointer over a buffer.
            let duplicate_request = req.try_clone().ok_or_else(|| {
                Error::Middleware(anyhow!(
                    "Request object is not clonable. Are you passing a streaming body?".to_string()
                ))
            })?;

            let result = next.clone().run(duplicate_request, ext).await;

            // We classify the response which will return None if not
            // errors were returned.
            break match self.retryable_strategy.handle(&result) {
                Some(Retryable::Transient) => {
                    // If the response failed and the error type was transient
                    // we can safely try to retry the request.
                    let retry_decision = self.retry_policy.should_retry(start_time, n_past_retries);
                    if let retry_policies::RetryDecision::Retry { execute_after } = retry_decision {
                        let duration = (execute_after - Utc::now())
                            .to_std()
                            .map_err(Error::middleware)?;
                        // Sleep the requested amount before we try again.
                        tracing::warn!(
                            "Retry attempt #{}. Sleeping {:?} before the next attempt",
                            n_past_retries,
                            duration
                        );
                        #[cfg(not(target_arch = "wasm32"))]
                        tokio::time::sleep(duration).await;
                        #[cfg(target_arch = "wasm32")]
                        wasm_timer::Delay::new(duration)
                            .await
                            .expect("failed sleeping");

                        n_past_retries += 1;
                        continue;
                    } else {
                        result
                    }
                }
                Some(_) | None => result,
            };
        }
    }
}<|MERGE_RESOLUTION|>--- conflicted
+++ resolved
@@ -26,15 +26,10 @@
 ///
 ///     // We create a ExponentialBackoff retry policy which implements `RetryPolicy`.
 ///     let retry_policy = ExponentialBackoff::builder()
-<<<<<<< HEAD
-///         // How many times the policy will tell the middleware to retry the request.
-///         .build_with_max_retries(3);
-=======
 ///         .retry_bounds(Duration::from_secs(1), Duration::from_secs(60))
 ///         .jitter(Jitter::Bounded)
 ///         .base(2)
 ///         .build_with_total_retry_duration(Duration::from_secs(24 * 60 * 60));
->>>>>>> b53d355a
 ///
 ///     let retry_transient_middleware = RetryTransientMiddleware::new_with_policy(retry_policy);
 ///     let client = ClientBuilder::new(Client::new()).with(retry_transient_middleware).build();
