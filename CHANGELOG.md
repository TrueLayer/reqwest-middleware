# Changelog
All notable changes to this project will be documented in this file.

The format is based on [Keep a Changelog](https://keepachangelog.com/en/1.0.0/),
and this project adheres to [Semantic Versioning](https://semver.org/spec/v2.0.0.html).

## [Unreleased]

### Added
- Added support for `opentelemetry` version `0.23`.
<<<<<<< HEAD
- Added re-export of `reqwest`.
=======
- `http2`, `rustls-tls`, and `charset` features, which simply enable those features in `reqwest`.
>>>>>>> 22656273

## [0.3.1]

### Fixed
- Included license files in crates
- Fix logging of User-Agent header in reqwest-tracing

### Added
- Added `with_retry_log_level` to `RetryTransientMiddleware` in reqwest-retry
- Added `ClientBuilder::from_client`

## [0.3.0] - 2024-04-10

### Breaking changes
- Upgraded `reqwest` to `0.12.0`
  * Removed default-features `json` and `multipart` from `reqwest` dependency
  * Added `json` and `multipart` features to `reqwest-middleware`
- Upgraded `matchit` to `0.8.0`
  * You may need to update some matches that look like `/a/:some_var` to `/a/{some_var}`
- Removed `task_local_extensions` in favour of `http::Extensions`
  * All extensions must be `Clone` now.

### Changed
- `RequestBuilder::try_clone` now clones the extensions.

### Added
- Implemented `Service` for `ClientWithMiddleware` to have more feature parity with `reqwest`.
- Added more methods like `build_split` to have more feature parity with `reqwest.`
- Added more documentation

### [0.2.5] - 2024-03-15

### Changed
- Updated minimum version of `reqwest` to `0.11.10`. url_mut, with_url, without_url functions are added after `0.11.10`.

### [0.2.4] - 2023-09-21

### Added
- Added `fetch_mode_no_cors` method to `reqwest_middleware::RequestBuilder`

## [0.2.3] - 2023-08-07

### Added
- Added all `reqwest::Error` methods for `reqwest_middleware::Error`

## [0.2.2] - 2023-05-11

### Added
- `RequestBuilder::version` method to configure the HTTP version

## [0.2.1] - 2023-03-09

### Added
- Support for `wasm32-unknown-unknown`

## [0.2.0] - 2022-11-15

### Changed
- `RequestBuilder::try_clone` has a fixed function signature now

### Removed
- `RequestBuilder::send_with_extensions` - use `RequestBuilder::with_extensions` + `RequestBuilder::send` instead.

### Added
- Implementation of `Debug` trait for `RequestBuilder`.
- A new `RequestInitialiser` trait that can be added to `ClientWithMiddleware`
- A new `Extension` initialiser that adds extensions to each request
- Adds `with_extension` method functionality to `RequestBuilder` that can add extensions for the `send` method to use.

## [0.1.6] - 2022-04-21

Absolutely nothing changed

## [0.1.5] - 2022-02-21

### Added
- Added support for `opentelemetry` version `0.17`.

## [0.1.4] - 2022-01-24

### Changed
- Made `Debug` impl for `ClientWithExtensions` non-exhaustive.

## [0.1.3] - 2021-10-18

### Security
- remove time v0.1 dependency

### Fixed
- Handle the `hyper::Error(IncompleteMessage)` as a `Retryable::Transient`.

## [0.1.2] - 2021-09-28
### Changed
- Disabled default features on `reqwest`
- Replaced `truelayer-extensions` with `task-local-extensions`

## [0.1.1]
### Added
- New methods on `ClientWithExtensions` and `RequestBuilder` for sending requests with initial extensions.<|MERGE_RESOLUTION|>--- conflicted
+++ resolved
@@ -8,11 +8,8 @@
 
 ### Added
 - Added support for `opentelemetry` version `0.23`.
-<<<<<<< HEAD
 - Added re-export of `reqwest`.
-=======
 - `http2`, `rustls-tls`, and `charset` features, which simply enable those features in `reqwest`.
->>>>>>> 22656273
 
 ## [0.3.1]
 
